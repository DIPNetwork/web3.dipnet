/* jshint ignore:start */
Package.describe({
  name: 'ethereum:web3',
<<<<<<< HEAD
  version: '0.19.1',
=======
  version: '0.20.1',
>>>>>>> 996148d3
  summary: 'Ethereum JavaScript API, middleware to talk to a ethreum node over RPC',
  git: 'https://github.com/ethereum/ethereum.js',
  // By default, Meteor will default to using README.md for documentation.
  // To avoid submitting documentation, set this field to null.
  documentation: 'README.md'
});

Npm.depends({
  "xmlhttprequest": "1.7.0"
});


Package.onUse(function(api) {
  api.versionsFrom('1.0.3.2');

  // api.use('3stack:bignumber@2.0.0', 'client');

  api.export(['Web3', 'BigNumber'], ['client', 'server']);

  api.addFiles('dist/web3.js', ['client', 'server']);
  api.addFiles('package-init.js', ['client', 'server']);
});

// Package.onTest(function(api) {
//   api.use('tinytest');
//   api.use('test');
//   api.addFiles('test-tests.js');
// });
/* jshint ignore:end */<|MERGE_RESOLUTION|>--- conflicted
+++ resolved
@@ -1,11 +1,7 @@
 /* jshint ignore:start */
 Package.describe({
   name: 'ethereum:web3',
-<<<<<<< HEAD
-  version: '0.19.1',
-=======
   version: '0.20.1',
->>>>>>> 996148d3
   summary: 'Ethereum JavaScript API, middleware to talk to a ethreum node over RPC',
   git: 'https://github.com/ethereum/ethereum.js',
   // By default, Meteor will default to using README.md for documentation.
